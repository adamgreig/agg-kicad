"""
build_lib_ic.py
Copyright 2016 Adam Greig

Generate symbols for generic black-box ICs etc.
"""

from __future__ import print_function, division

# Symbols configuration =======================================================
# Dictionary of dictionaries.
# Top keys are symbol names.
# Configuration format is:
# path: optional, sub-directory(s) to store the library in. Defaults to ".".
# designator: optional, default "IC", the default reference designator
# footprint: optional, an associated footprint to autofill
# datasheet: optional, a URL or path to a datasheet
# ordercodes: optional, list of (supplier, code) for supplier order codes
# description: description of the part, placed in the .dcm file
# pins: list of lists of left and right pin groups
#           (blocks of related pins with a space in-between).
#       Each group contains a list of tuples of:
#           (pin name, pin number, electrical type).
#       Number and name may be given as a string or an integer.
#       Electrical type must be a string out of:
#           in, out, bidi, tri, passive, unspec, pwrin, pwrout, oc, oe, nc.
#       These correspond to input, output, bidirectional, tristate, passive,
#           unspecified, power_input, power_output, open_collector,
#           open_emitter, and not_connected. They should be given as strings.

config = {

    # STM32F1xxCxUx, in UFQFPN48 package
    "STM32F1xxCxUx": {
        "path": "ic/microcontroller",
        "footprint": "agg:QFN-48-EP-ST",
        "datasheet": "http://www.st.com/st-web-ui/static/active/en"
                     "/resource/technical/document/datasheet/CD00161566.pdf",
        "ordercodes": [("Farnell", "2060891")],
        "description": "STM32F1 48 pin UFQFPN package",
        "pins": [
            [
                [
                    ("VBAT", 1, "pwrin"),
                    ("VDD", 24, "pwrin"),
                    ("VDD", 48, "pwrin"),
                    ("VDDIO2", 36, "pwrin"),
                    ("VDDA", 9, "pwrin"),
                ], [
                    ("VSSA", 8, "pwrin"),
                    ("VSS", 23, "pwrin"),
                    ("VSS", 47, "pwrin"),
                    ("VSS", 35, "pwrin"),
                    ("VSS", "EP", "pwrin"),
                ], [
                    ("BOOT0", 44, "in"),
                    ("NRST", 7, "in"),
                ], [
                    ("PC13", 2, "bidi"),
                    ("PC14", 3, "bidi"),
                    ("PC15", 4, "bidi"),
                ], [
                    ("PF0", 5, "bidi"),
                    ("PF1", 6, "bidi"),
                ],
            ], [
                [
                    ("PA0", 10, "bidi"),
                    ("PA1", 11, "bidi"),
                    ("PA2", 12, "bidi"),
                    ("PA3", 13, "bidi"),
                    ("PA4", 14, "bidi"),
                    ("PA5", 15, "bidi"),
                    ("PA6", 16, "bidi"),
                    ("PA7", 17, "bidi"),
                ], [
                    ("PA8", 29, "bidi"),
                    ("PA9", 30, "bidi"),
                    ("PA10", 31, "bidi"),
                    ("PA11", 32, "bidi"),
                    ("PA12", 33, "bidi"),
                    ("PA13", 34, "bidi"),
                    ("PA14", 37, "bidi"),
                    ("PA15", 38, "bidi"),
                ], [
                    ("PB0", 18, "bidi"),
                    ("PB1", 19, "bidi"),
                    ("PB2", 20, "bidi"),
                    ("PB3", 39, "bidi"),
                    ("PB4", 40, "bidi"),
                    ("PB5", 41, "bidi"),
                    ("PB6", 42, "bidi"),
                    ("PB7", 43, "bidi"),
                ], [
                    ("PB8", 45, "bidi"),
                    ("PB9", 46, "bidi"),
                    ("PB10", 21, "bidi"),
                    ("PB11", 22, "bidi"),
                    ("PB12", 25, "bidi"),
                    ("PB13", 26, "bidi"),
                    ("PB14", 27, "bidi"),
                    ("PB15", 28, "bidi"),
                ],
            ],
        ],
    },

    # STM32F0xxCxTx, in LQFP48 package
    "STM32F0xxCxTx": {
        "path": "ic/microcontroller",
        "footprint": "agg:LQFP-48",
        "datasheet": "http://www.st.com/st-web-ui/static/active/en"
                     "/resource/technical/document/datasheet/DM00090510.pdf",
        "ordercodes": [("Farnell", "2432094")],
        "description": "STM32F0 48 pin LQFP package",
        "pins": [
            [
                [
                    ("VBAT", 1, "pwrin"),
                    ("VDD", 24, "pwrin"),
                    ("VDD", 48, "pwrin"),
                    ("VDDIO2", 36, "pwrin"),
                    ("VDDA", 9, "pwrin"),
                ], [
                    ("VSSA", 8, "pwrin"),
                    ("VSS", 23, "pwrin"),
                    ("VSS", 47, "pwrin"),
                    ("VSS", 35, "pwrin"),
                ], [
                    ("BOOT0", 44, "in"),
                    ("NRST", 7, "in"),
                ], [
                    ("PC13", 2, "bidi"),
                    ("PC14", 3, "bidi"),
                    ("PC15", 4, "bidi"),
                ], [
                    ("PF0", 5, "bidi"),
                    ("PF1", 6, "bidi"),
                ],
            ], [
                [
                    ("PA0", 10, "bidi"),
                    ("PA1", 11, "bidi"),
                    ("PA2", 12, "bidi"),
                    ("PA3", 13, "bidi"),
                    ("PA4", 14, "bidi"),
                    ("PA5", 15, "bidi"),
                    ("PA6", 16, "bidi"),
                    ("PA7", 17, "bidi"),
                ], [
                    ("PA8", 29, "bidi"),
                    ("PA9", 30, "bidi"),
                    ("PA10", 31, "bidi"),
                    ("PA11", 32, "bidi"),
                    ("PA12", 33, "bidi"),
                    ("PA13", 34, "bidi"),
                    ("PA14", 37, "bidi"),
                    ("PA15", 38, "bidi"),
                ], [
                    ("PB0", 18, "bidi"),
                    ("PB1", 19, "bidi"),
                    ("PB2", 20, "bidi"),
                    ("PB3", 39, "bidi"),
                    ("PB4", 40, "bidi"),
                    ("PB5", 41, "bidi"),
                    ("PB6", 42, "bidi"),
                    ("PB7", 43, "bidi"),
                ], [
                    ("PB8", 45, "bidi"),
                    ("PB9", 46, "bidi"),
                    ("PB10", 21, "bidi"),
                    ("PB11", 22, "bidi"),
                    ("PB12", 25, "bidi"),
                    ("PB13", 26, "bidi"),
                    ("PB14", 27, "bidi"),
                    ("PB15", 28, "bidi"),
                ],
            ],
        ],
    },

    # STM32F0xxRxHx, in UFBGA64 package
    "STM32F0xxRxHx": {
        "path": "ic/microcontroller",
        "footprint": "agg:BGA-64-05P-ST",
        "datasheet": "http://www.st.com/st-web-ui/static/active/en"
                     "/resource/technical/document/datasheet/DM00115237.pdf",
        "ordercodes": [("Farnell", "2503242")],
        "description": "STM32F0 64 pin UFBGA package",
        "pins": [
            [
                [
                    ("VBAT", "B2", "pwrin"),
                    ("VDD", "D2", "pwrin"),
                    ("VDD", "E4", "pwrin"),
                    ("VDD", "E5", "pwrin"),
                    ("VDDIO2", "E6", "pwrin"),
                    ("VDDA", "H1", "pwrin"),
                ], [
                    ("VSSA", "F1", "pwrin"),
                    ("VSS", "C2", "pwrin"),
                    ("VSS", "D4", "pwrin"),
                    ("VSS", "D5", "pwrin"),
                    ("VSS", "D6", "pwrin"),
                ], [
                    ("BOOT0", "B4", "in"),
                    ("NRST", "E1", "in"),
                ], [
                    ("PF0", "C1", "bidi"),
                    ("PF1", "D1", "bidi"),
                ], [
                    ("PA0", "G2", "bidi"),
                    ("PA1", "H2", "bidi"),
                    ("PA2", "F3", "bidi"),
                    ("PA3", "G3", "bidi"),
                    ("PA4", "H3", "bidi"),
                    ("PA5", "F4", "bidi"),
                    ("PA6", "G4", "bidi"),
                    ("PA7", "H4", "bidi"),
                ], [
                    ("PA8", "D7", "bidi"),
                    ("PA9", "C7", "bidi"),
                    ("PA10", "C6", "bidi"),
                    ("PA11", "C8", "bidi"),
                    ("PA12", "B8", "bidi"),
                    ("PA13", "A8", "bidi"),
                    ("PA14", "A7", "bidi"),
                    ("PA15", "A6", "bidi"),
                ],
            ], [
                [
                    ("PB0", "F5", "bidi"),
                    ("PB1", "G5", "bidi"),
                    ("PB2", "G6", "bidi"),
                    ("PB3", "A5", "bidi"),
                    ("PB4", "A4", "bidi"),
                    ("PB5", "C4", "bidi"),
                    ("PB6", "D3", "bidi"),
                    ("PB7", "C3", "bidi"),
                ], [
                    ("PB8", "B3", "bidi"),
                    ("PB9", "A3", "bidi"),
                    ("PB10", "G7", "bidi"),
                    ("PB11", "H7", "bidi"),
                    ("PB12", "H8", "bidi"),
                    ("PB13", "G8", "bidi"),
                    ("PB14", "F8", "bidi"),
                    ("PB15", "F7", "bidi"),
                ], [
                    ("PC0", "E3", "bidi"),
                    ("PC1", "E2", "bidi"),
                    ("PC2", "F2", "bidi"),
                    ("PC3", "G1", "bidi"),
                    ("PC4", "H5", "bidi"),
                    ("PC5", "H6", "bidi"),
                    ("PC6", "F6", "bidi"),
                    ("PC7", "E7", "bidi"),
                ], [
                    ("PC8", "E8", "bidi"),
                    ("PC9", "D8", "bidi"),
                    ("PC10", "B7", "bidi"),
                    ("PC11", "B6", "bidi"),
                    ("PC12", "C5", "bidi"),
                    ("PC13", "A2", "bidi"),
                    ("PC14", "A1", "bidi"),
                    ("PC15", "B1", "bidi"),
                ], [
                    ("PD2", "B5", "bidi"),
                ]
            ],
        ],
    },

    # STM32F3xxCxTx, in LQFP48 package
    "STM32F3xxCxTx": {
        "path": "ic/microcontroller",
        "footprint": "agg:LQFP-48",
        "datasheet": "http://www.st.com/st-web-ui/static/active/en"
                     "/resource/technical/document/datasheet/DM00058181.pdf",
        "ordercodes": [("Farnell", "2333254")],
        "description": "STM32F3 48 pin LQFP package",
        "pins": [
            [
                [
                    ("VBAT", 1, "pwrin"),
                    ("VDD", 24, "pwrin"),
                    ("VDD", 48, "pwrin"),
                    ("VDD", 36, "pwrin"),
                    ("VDDA", 9, "pwrin"),
                ], [
                    ("VSSA", 8, "pwrin"),
                    ("VSS", 23, "pwrin"),
                    ("VSS", 47, "pwrin"),
                    ("VSS", 35, "pwrin"),
                ], [
                    ("BOOT0", 44, "in"),
                    ("NRST", 7, "in"),
                ], [
                    ("PC13", 2, "bidi"),
                    ("PC14", 3, "bidi"),
                    ("PC15", 4, "bidi"),
                ], [
                    ("PF0", 5, "bidi"),
                    ("PF1", 6, "bidi"),
                ],
            ], [
                [
                    ("PA0", 10, "bidi"),
                    ("PA1", 11, "bidi"),
                    ("PA2", 12, "bidi"),
                    ("PA3", 13, "bidi"),
                    ("PA4", 14, "bidi"),
                    ("PA5", 15, "bidi"),
                    ("PA6", 16, "bidi"),
                    ("PA7", 17, "bidi"),
                ], [
                    ("PA8", 29, "bidi"),
                    ("PA9", 30, "bidi"),
                    ("PA10", 31, "bidi"),
                    ("PA11", 32, "bidi"),
                    ("PA12", 33, "bidi"),
                    ("PA13", 34, "bidi"),
                    ("PA14", 37, "bidi"),
                    ("PA15", 38, "bidi"),
                ], [
                    ("PB0", 18, "bidi"),
                    ("PB1", 19, "bidi"),
                    ("PB2", 20, "bidi"),
                    ("PB3", 39, "bidi"),
                    ("PB4", 40, "bidi"),
                    ("PB5", 41, "bidi"),
                    ("PB6", 42, "bidi"),
                    ("PB7", 43, "bidi"),
                ], [
                    ("PB8", 45, "bidi"),
                    ("PB9", 46, "bidi"),
                    ("PB10", 21, "bidi"),
                    ("PB11", 22, "bidi"),
                    ("PB12", 25, "bidi"),
                    ("PB13", 26, "bidi"),
                    ("PB14", 27, "bidi"),
                    ("PB15", 28, "bidi"),
                ],
            ],
        ],
    },

    # STM32F4xxVxTx, in LQFP100 package
    "STM32F4xxVxTx": {
        "path": "ic/microcontroller",
        "footprint": "agg:LQFP-100",
        "datasheet": "http://www.st.com/st-web-ui/static/active/en"
                     "/resource/technical/document/datasheet/DM00037051.pdf",
        "ordercodes": [("Farnell", "2215224")],
        "description": "STM32F4 100 pin LQFP package",
        "pins": [
            [
                [
                    ("VBAT", 6, "pwrin"),
                    ("VDD", 11, "pwrin"),
                    ("VDD", 19, "pwrin"),
                    ("VDD", 28, "pwrin"),
                    ("VDD", 50, "pwrin"),
                    ("VDD", 75, "pwrin"),
                    ("VDD", 100, "pwrin"),
                    ("VDDA", 22, "pwrin"),
                    ("VREF+", 21, "pwrin"),
                ], [
                    ("VCAP_1", 49, "passive"),
                    ("VCAP_2", 73, "passive"),
                ], [
                    ("VSSA", 20, "pwrin"),
                    ("VSS", 10, "pwrin"),
                    ("VSS", 27, "pwrin"),
                    ("VSS", 74, "pwrin"),
                    ("VSS", 99, "pwrin"),
                ], [
                    ("BOOT0", 94, "in"),
                    ("NRST", 14, "in"),
                ], [
                    ("PH0", 12, "bidi"),
                    ("PH1", 13, "bidi"),
                ], [
                    ("PA0", 23, "bidi"),
                    ("PA1", 24, "bidi"),
                    ("PA2", 25, "bidi"),
                    ("PA3", 26, "bidi"),
                    ("PA4", 29, "bidi"),
                    ("PA5", 30, "bidi"),
                    ("PA6", 31, "bidi"),
                    ("PA7", 32, "bidi"),
                ], [
                    ("PA8", 67, "bidi"),
                    ("PA9", 68, "bidi"),
                    ("PA10", 69, "bidi"),
                    ("PA11", 70, "bidi"),
                    ("PA12", 71, "bidi"),
                    ("PA13", 72, "bidi"),
                    ("PA14", 76, "bidi"),
                    ("PA15", 77, "bidi"),
                ], [
                    ("PB0", 35, "bidi"),
                    ("PB1", 36, "bidi"),
                    ("PB2", 37, "bidi"),
                    ("PB3", 89, "bidi"),
                    ("PB4", 90, "bidi"),
                    ("PB5", 91, "bidi"),
                    ("PB6", 92, "bidi"),
                    ("PB7", 93, "bidi"),
                ], [
                    ("PB8", 95, "bidi"),
                    ("PB9", 96, "bidi"),
                    ("PB10", 47, "bidi"),
                    ("PB11", 48, "bidi"),
                    ("PB12", 51, "bidi"),
                    ("PB13", 52, "bidi"),
                    ("PB14", 53, "bidi"),
                    ("PB15", 54, "bidi"),
                ],
            ], [
                [
                    ("PC0", 15, "bidi"),
                    ("PC1", 16, "bidi"),
                    ("PC2", 17, "bidi"),
                    ("PC3", 18, "bidi"),
                    ("PC4", 33, "bidi"),
                    ("PC5", 34, "bidi"),
                    ("PC6", 63, "bidi"),
                    ("PC7", 64, "bidi"),
                ], [
                    ("PC8", 65, "bidi"),
                    ("PC9", 66, "bidi"),
                    ("PC10", 78, "bidi"),
                    ("PC11", 79, "bidi"),
                    ("PC12", 80, "bidi"),
                    ("PC13", 7, "bidi"),
                    ("PC14", 8, "bidi"),
                    ("PC15", 9, "bidi"),
                ], [
                    ("PD0", 81, "bidi"),
                    ("PD1", 82, "bidi"),
                    ("PD2", 83, "bidi"),
                    ("PD3", 84, "bidi"),
                    ("PD4", 85, "bidi"),
                    ("PD5", 86, "bidi"),
                    ("PD6", 87, "bidi"),
                    ("PD7", 88, "bidi"),
                ], [
                    ("PD8", 55, "bidi"),
                    ("PD9", 56, "bidi"),
                    ("PD10", 57, "bidi"),
                    ("PD11", 58, "bidi"),
                    ("PD12", 59, "bidi"),
                    ("PD13", 60, "bidi"),
                    ("PD14", 61, "bidi"),
                    ("PD15", 62, "bidi"),
                ], [
                    ("PE0", 97, "bidi"),
                    ("PE1", 98, "bidi"),
                    ("PE2", 1, "bidi"),
                    ("PE3", 2, "bidi"),
                    ("PE4", 3, "bidi"),
                    ("PE5", 4, "bidi"),
                    ("PE6", 5, "bidi"),
                    ("PE7", 38, "bidi"),
                ], [
                    ("PE8", 39, "bidi"),
                    ("PE9", 40, "bidi"),
                    ("PE10", 41, "bidi"),
                    ("PE11", 42, "bidi"),
                    ("PE12", 43, "bidi"),
                    ("PE13", 44, "bidi"),
                    ("PE14", 45, "bidi"),
                    ("PE15", 46, "bidi"),
                ],
            ],
        ],
    },

    # STM32L4xxJxYx, in WLCSP72 package
    "STM32L4xxJxYx": {
        "path": "ic/microcontroller",
        "footprint": "agg:WLCSP72",
        "datasheet": "http://www.st.com/st-web-ui/static/active/en"
                     "/resource/technical/document/datasheet/DM00108833.pdf",
        "ordercodes": [("Farnell", "2503302")],
        "description": "STM32L4 72 pin WLCSP package",
        "pins": [
            [
                [
                    ("VBAT", "B9", "pwrin"),
                    ("VDD", "A9", "pwrin"),
                    ("VDD", "J1", "pwrin"),
                    ("VDD", "J8", "pwrin"),
                    ("VDDIO2", "B6", "pwrin"),
                    ("VDDUSB", "A1", "pwrin"),
                ], [
                    ("VSS", "A8", "pwrin"),
                    ("VSS", "B1", "pwrin"),
                    ("VSS", "J2", "pwrin"),
                    ("VSS", "J9", "pwrin"),
                ], [
                    ("VDDA", "H9", "pwrin"),
                    ("VREF+", "G8", "in"),
                    ("VSSA", "G9", "pwrin"),
                ], [
                    ("BOOT0", "D7", "in"),
                    ("NRST", "E9", "in"),
                ], [
                    ("PH0", "D9", "bidi"),
                    ("PH1", "D8", "bidi"),
                ], [
                    ("PA0", "H8", "bidi"),
                    ("PA1", "G4", "bidi"),
                    ("PA2", "G6", "bidi"),
                    ("PA3", "H7", "bidi"),
                    ("PA4", "G5", "bidi"),
                    ("PA5", "H6", "bidi"),
                    ("PA6", "H5", "bidi"),
                    ("PA7", "H4", "bidi"),
                ], [
                    ("PA8", "E2", "bidi"),
                    ("PA9", "E3", "bidi"),
                    ("PA10", "D2", "bidi"),
                    ("PA11", "D1", "bidi"),
                    ("PA12", "C1", "bidi"),
                    ("PA13", "C2", "bidi"),
                    ("PA14", "B2", "bidi"),
                    ("PA15", "A2", "bidi"),
                ],
            ], [
                [
                    ("PB0", "J5", "bidi"),
                    ("PB1", "J4", "bidi"),
                    ("PB2", "J3", "bidi"),
                    ("PB3", "A6", "bidi"),
                    ("PB4", "C6", "bidi"),
                    ("PB5", "C7", "bidi"),
                    ("PB6", "B7", "bidi"),
                    ("PB7", "A7", "bidi"),
                ], [
                    ("PB8", "E7", "bidi"),
                    ("PB9", "E8", "bidi"),
                    ("PB10", "H3", "bidi"),
                    ("PB11", "G3", "bidi"),
                    ("PB12", "H1", "bidi"),
                    ("PB13", "H2", "bidi"),
                    ("PB14", "G2", "bidi"),
                    ("PB15", "G1", "bidi"),
                ], [
                    ("PC0", "F9", "bidi"),
                    ("PC1", "F8", "bidi"),
                    ("PC2", "F7", "bidi"),
                    ("PC3", "G7", "bidi"),
                    ("PC4", "J7", "bidi"),
                    ("PC5", "J6", "bidi"),
                    ("PC6", "F3", "bidi"),
                    ("PC7", "F1", "bidi"),
                ], [
                    ("PC8", "F2", "bidi"),
                    ("PC9", "E1", "bidi"),
                    ("PC10", "D3", "bidi"),
                    ("PC11", "C3", "bidi"),
                    ("PC12", "B3", "bidi"),
                    ("PC13", "B8", "bidi"),
                    ("PC14", "C9", "bidi"),
                    ("PC15", "C8", "bidi"),
                ], [
                    ("PD2", "A3", "bidi"),
                ], [
                    ("PG9", "A4", "bidi"),
                    ("PG10", "B4", "bidi"),
                    ("PG11", "C4", "bidi"),
                    ("PG12", "C5", "bidi"),
                    ("PG13", "B5", "bidi"),
                    ("PG14", "A5", "bidi"),
                ],
            ],
        ],
    },

    # STM32F4xxZxJx, in UFBGA144 10x10 package
    "STM32F4xxZxJx": {
        "path": "ic/microcontroller",
        "footprint": "agg:BGA-144-08P-ST",
        "datasheet": "http://www.st.com/st-web-ui/static/active/en"
                     "/resource/technical/document/datasheet/DM00141306.pdf",
        "ordercodes": [("Farnell", "2488316")],
        "description": "STM32F4 144 pin 10x10 UFBGA package",
        "pins": [
            [
                [
                    ("VDD", "D3", "pwrin"),
                    ("VDD", "F10", "pwrin"),
                    ("VDD", "F4", "pwrin"),
                    ("VDD", "F5", "pwrin"),
                    ("VDD", "F6", "pwrin"),
                    ("VDD", "F7", "pwrin"),
                    ("VDD", "F8", "pwrin"),
                    ("VDD", "F9", "pwrin"),
                    ("VDD", "G5", "pwrin"),
                    ("VDD", "G6", "pwrin"),
                    ("VDD", "G7", "pwrin"),
                    ("VBAT", "C2", "pwrin"),
                    ("VDDUSB", "C11", "pwrin"),
                ], [
                    ("VSS", "D2", "pwrin"),
                    ("VSS", "E6", "pwrin"),
                    ("VSS", "E7", "pwrin"),
                    ("VSS", "G10", "pwrin"),
                    ("VSS", "G4", "pwrin"),
                    ("VSS", "G8", "pwrin"),
                    ("VSS", "H6", "pwrin"),
                ], [
                    ("VDDA", "M1", "pwrin"),
                    ("VREF+", "L1", "in"),
                    ("VREF-", "K1", "in"),
                    ("VSSA", "J1", "pwrin"),
                ], [
                    ("VCAP_1", "H7", "passive"),
                    ("VCAP_2", "G9", "passive"),
                ], [
                    ("PDR_ON", "E5", "in"),
                    ("BOOT0", "D5", "in"),
                    ("BYPASS_REG", "H5", "in"),
                    ("NRST", "F1", "in"),
                ], [
                    ("PA0", "J2", "bidi"),
                    ("PA1", "K2", "bidi"),
                    ("PA2", "L2", "bidi"),
                    ("PA3", "M2", "bidi"),
                    ("PA4", "J3", "bidi"),
                    ("PA5", "K3", "bidi"),
                    ("PA6", "L3", "bidi"),
                    ("PA7", "M3", "bidi"),
                    ("PA8", "E12", "bidi"),
                    ("PA9", "D12", "bidi"),
                    ("PA10", "D11", "bidi"),
                    ("PA11", "C12", "bidi"),
                    ("PA12", "B12", "bidi"),
                    ("PA13", "A12", "bidi"),
                    ("PA14", "A11", "bidi"),
                    ("PA15", "A10", "bidi"),
                ], [
                    ("PB0", "L4", "bidi"),
                    ("PB1", "M4", "bidi"),
                    ("PB2", "J5", "bidi"),
                    ("PB3", "A7", "bidi"),
                    ("PB4", "A6", "bidi"),
                    ("PB5", "B6", "bidi"),
                    ("PB6", "C6", "bidi"),
                    ("PB7", "D6", "bidi"),
                    ("PB8", "C5", "bidi"),
                    ("PB9", "B5", "bidi"),
                    ("PB10", "M9", "bidi"),
                    ("PB11", "M10", "bidi"),
                    ("PB12", "M11", "bidi"),
                    ("PB13", "M12", "bidi"),
                    ("PB14", "L11", "bidi"),
                    ("PB15", "L12", "bidi"),
                ], [
                    ("PC0", "H1", "bidi"),
                    ("PC1", "H2", "bidi"),
                    ("PC2", "H3", "bidi"),
                    ("PC3", "H4", "bidi"),
                    ("PC4", "J4", "bidi"),
                    ("PC5", "K4", "bidi"),
                    ("PC6", "G12", "bidi"),
                    ("PC7", "F12", "bidi"),
                    ("PC8", "F11", "bidi"),
                    ("PC9", "E11", "bidi"),
                    ("PC10", "B11", "bidi"),
                    ("PC11", "B10", "bidi"),
                    ("PC12", "C10", "bidi"),
                    ("PC13", "A1", "bidi"),
                    ("PC14", "B1", "bidi"),
                    ("PC15", "C1", "bidi"),
                ],
            ], [
                [
                    ("PD0", "E10", "bidi"),
                    ("PD1", "D10", "bidi"),
                    ("PD2", "E9", "bidi"),
                    ("PD3", "D9", "bidi"),
                    ("PD4", "C9", "bidi"),
                    ("PD5", "B9", "bidi"),
                    ("PD6", "A8", "bidi"),
                    ("PD7", "A9", "bidi"),
                    ("PD8", "L9", "bidi"),
                    ("PD9", "K9", "bidi"),
                    ("PD10", "J9", "bidi"),
                    ("PD11", "H9", "bidi"),
                    ("PD12", "L10", "bidi"),
                    ("PD13", "K10", "bidi"),
                    ("PD14", "K11", "bidi"),
                    ("PD15", "K12", "bidi"),
                ], [
                    ("PE0", "A5", "bidi"),
                    ("PE1", "A4", "bidi"),
                    ("PE2", "A3", "bidi"),
                    ("PE3", "A2", "bidi"),
                    ("PE4", "B2", "bidi"),
                    ("PE5", "B3", "bidi"),
                    ("PE6", "B4", "bidi"),
                    ("PE7", "M7", "bidi"),
                    ("PE8", "L7", "bidi"),
                    ("PE9", "K7", "bidi"),
                    ("PE10", "J7", "bidi"),
                    ("PE11", "H8", "bidi"),
                    ("PE12", "J8", "bidi"),
                    ("PE13", "K8", "bidi"),
                    ("PE14", "L8", "bidi"),
                    ("PE15", "M8", "bidi"),
                ], [
                    ("PF0", "C3", "bidi"),
                    ("PF1", "C4", "bidi"),
                    ("PF2", "D4", "bidi"),
                    ("PF3", "E2", "bidi"),
                    ("PF4", "E3", "bidi"),
                    ("PF5", "E4", "bidi"),
                    ("PF6", "F3", "bidi"),
                    ("PF7", "F2", "bidi"),
                    ("PF8", "G3", "bidi"),
                    ("PF9", "G2", "bidi"),
                    ("PF10", "G1", "bidi"),
                    ("PF11", "M5", "bidi"),
                    ("PF12", "L5", "bidi"),
                    ("PF13", "K5", "bidi"),
                    ("PF14", "M6", "bidi"),
                    ("PF15", "L6", "bidi"),
                ], [
                    ("PG0", "K6", "bidi"),
                    ("PG1", "J6", "bidi"),
                    ("PG2", "J12", "bidi"),
                    ("PG3", "J11", "bidi"),
                    ("PG4", "J10", "bidi"),
                    ("PG5", "H12", "bidi"),
                    ("PG6", "H11", "bidi"),
                    ("PG7", "H10", "bidi"),
                    ("PG8", "G11", "bidi"),
                    ("PG9", "E8", "bidi"),
                    ("PG10", "D8", "bidi"),
                    ("PG11", "C8", "bidi"),
                    ("PG12", "B8", "bidi"),
                    ("PG13", "D7", "bidi"),
                    ("PG14", "C7", "bidi"),
                    ("PG15", "B7", "bidi"),
                ], [
                    ("PH0", "D1", "bidi"),
                    ("PH1", "E1", "bidi"),
                ],
            ],
        ],
    },

    # STM32F411CxUx
    "STM32F411CxUx": {
        "path": "ic/microcontroller",
        "footprint": "agg:QFN-48-EP-ST",
        "datasheet": "http://www.st.com/st-web-ui/static/active/en"
                     "/resource/technical/document/datasheet/DM00115249.pdf",
        "ordercodes": [("Farnell", "2456965")],
        "description": "STM32F4 48 pin UFQFN package",
        "pins": [
            [
                [
                    ("VBAT", 1, "pwrin"),
                    ("VDD", 24, "pwrin"),
                    ("VDD", 36, "pwrin"),
                    ("VDD", 48, "pwrin"),
                    ("VDDA", 9, "pwrin"),
                ], [
                    ("VSSA", 8, "pwrin"),
                    ("VSS", 23, "pwrin"),
                    ("VSS", 35, "pwrin"),
                    ("VSS", 47, "pwrin"),
                    ("VSS", "EP", "pwrin"),
                ], [
                    ("VCAP1", 22, "passive"),
                ], [
                    ("BOOT0", 44, "in"),
                    ("NRST", 7, "in"),
                ], [
                    ("PC13", 2, "bidi"),
                    ("PC14", 3, "bidi"),
                    ("PC15", 4, "bidi"),
                ], [
                    ("PH0", 5, "bidi"),
                    ("PH1", 6, "bidi"),
                ],
            ], [
                [
                    ("PA0", 10, "bidi"),
                    ("PA1", 11, "bidi"),
                    ("PA2", 12, "bidi"),
                    ("PA3", 13, "bidi"),
                    ("PA4", 14, "bidi"),
                    ("PA5", 15, "bidi"),
                    ("PA6", 16, "bidi"),
                    ("PA7", 17, "bidi"),
                ], [
                    ("PA8", 29, "bidi"),
                    ("PA9", 30, "bidi"),
                    ("PA10", 31, "bidi"),
                    ("PA11", 32, "bidi"),
                    ("PA12", 33, "bidi"),
                    ("PA13", 34, "bidi"),
                    ("PA14", 37, "bidi"),
                    ("PA15", 38, "bidi"),
                ], [
                    ("PB0", 18, "bidi"),
                    ("PB1", 19, "bidi"),
                    ("PB2", 20, "bidi"),
                    ("PB3", 39, "bidi"),
                    ("PB4", 40, "bidi"),
                    ("PB5", 41, "bidi"),
                    ("PB6", 42, "bidi"),
                    ("PB7", 43, "bidi"),
                ], [
                    ("PB8", 45, "bidi"),
                    ("PB9", 46, "bidi"),
                    ("PB10", 21, "bidi"),
                    ("PB12", 25, "bidi"),
                    ("PB13", 26, "bidi"),
                    ("PB14", 27, "bidi"),
                    ("PB15", 28, "bidi"),
                ],
            ],
        ]
    },

    # STM32F405RxTx
    "STM32F405RxTx": {
        "path": "ic/microcontroller",
        "footprint": "agg:LQFP-64",
        "datasheet": "http://www.st.com/st-web-ui/static/active/en"
                     "/resource/technical/document/datasheet/DM00037051.pdf",
        "ordercodes": [("Farnell", "2064363")],
        "description": "STM32F4 64 pin TQFP package",
        "pins": [
            [
                [
                    ("VBAT", 1, "pwrin"),
                    ("VDD", 19, "pwrin"),
                    ("VDD", 32, "pwrin"),
                    ("VDD", 48, "pwrin"),
                    ("VDD", 64, "pwrin"),
                    ("VDDA", 13, "pwrin"),
                ], [
                    ("VSSA", 12, "pwrin"),
                    ("VSS", 18, "pwrin"),
                    ("VSS", 63, "pwrin"),
                ], [
                    ("VCAP_1", 31, "passive"),
                    ("VCAP_2", 47, "passive"),
                ], [
                    ("NRST", 7, "in"),
                    ("BOOT0", 60, "in"),
                ], [
                    ("PH0", 5, "bidi"),
                    ("PH1", 6, "bidi"),
                ], [
                    ("PA0", 14, "bidi"),
                    ("PA1", 15, "bidi"),
                    ("PA2", 16, "bidi"),
                    ("PA3", 17, "bidi"),
                    ("PA4", 20, "bidi"),
                    ("PA5", 21, "bidi"),
                    ("PA6", 22, "bidi"),
                    ("PA7", 23, "bidi"),
                    ("PA8", 41, "bidi"),
                    ("PA9", 42, "bidi"),
                    ("PA10", 43, "bidi"),
                    ("PA11", 44, "bidi"),
                    ("PA12", 45, "bidi"),
                    ("PA13", 46, "bidi"),
                    ("PA14", 49, "bidi"),
                    ("PA15", 50, "bidi"),
                ],
            ], [
                [
                    ("PB0", 26, "bidi"),
                    ("PB1", 27, "bidi"),
                    ("PB2", 28, "bidi"),
                    ("PB3", 55, "bidi"),
                    ("PB4", 56, "bidi"),
                    ("PB5", 57, "bidi"),
                    ("PB6", 58, "bidi"),
                    ("PB7", 59, "bidi"),
                    ("PB8", 61, "bidi"),
                    ("PB9", 62, "bidi"),
                    ("PB10", 29, "bidi"),
                    ("PB11", 30, "bidi"),
                    ("PB12", 33, "bidi"),
                    ("PB13", 34, "bidi"),
                    ("PB14", 35, "bidi"),
                    ("PB15", 36, "bidi"),
                ], [
                    ("PC0", 8, "bidi"),
                    ("PC1", 9, "bidi"),
                    ("PC2", 10, "bidi"),
                    ("PC3", 11, "bidi"),
                    ("PC4", 24, "bidi"),
                    ("PC5", 25, "bidi"),
                    ("PC6", 37, "bidi"),
                    ("PC7", 38, "bidi"),
                    ("PC8", 39, "bidi"),
                    ("PC9", 40, "bidi"),
                    ("PC10", 51, "bidi"),
                    ("PC11", 52, "bidi"),
                    ("PC12", 53, "bidi"),
                    ("PC13", 2, "bidi"),
                    ("PC14", 3, "bidi"),
                    ("PC15", 4, "bidi"),
                ], [
                    ("PD2", 54, "bidi"),
                ]
            ]
        ]
    },

    # MPU-9250 9DoF IMU
    "MPU-9250": {
        "path": "ic/sensor",
        "footprint": "QFN-24-EP-MPU9250",
        "datasheet": "http://43zrtwysvxb2gf29r5o0athu.wpengine.netdna-cdn.com"
                     "/wp-content/uploads/2015/02/MPU-9250-Datasheet.pdf",
        "ordercodes": [
            ("RS", "883-7942"),
            ("DigiKey", "1428-1019-1-ND"),
        ],
        "description": "MPU-9250 9DoF IMU from InvenSense",
        "pins": [
            [
                [
                    ("VDD", 13, "pwrin"),
                    ("VDDIO", 8, "pwrin"),
                    ("RESV_VDDIO", 1, "in"),
                ], [
                    ("GND", 18, "pwrin"),
                    ("RESV_GND", 20, "in"),
                ], [
                    ("NC", 2, "nc"),
                    ("NC", 3, "nc"),
                    ("NC", 4, "nc"),
                    ("NC", 5, "nc"),
                    ("NC", 6, "nc"),
                    ("NC", 14, "nc"),
                    ("NC", 15, "nc"),
                    ("NC", 16, "nc"),
                    ("NC", 17, "nc"),
                    ("RESV_NC", 19, "nc"),
                ],
            ], [
                [
                    ("~CS", 22, "in"),
                    ("AD0/SD0", 9, "bidi"),
                    ("SCL/SCLK", 23, "in"),
                    ("SDA/SDI", 24, "in")
                ], [
                    ("REGOUT", 10, "passive"),
                    ("INT", 12, "oc"),
                    ("FSYNC", 11, "in"),
                ], [
                    ("AUX_CL", 7, "tri"),
                    ("AUX_DA", 21, "tri"),
                ],
            ],
        ],
    },

    # LTC3535 Dual DC-DC Converter
    "LTC3535": {
        "path": "ic/power",
        "footprint": "DFN-12-EP-LT",
        "datasheet": "http://cds.linear.com/docs/en/datasheet/3535fa.pdf",
        "ordercodes": [("Farnell", "1947922")],
        "description": "LTC3535 Dual DC-DC Converter",
        "pins": [
            [
                [
                    ("VIN1", 10, "pwrin"),
                    ("SW1", 2, "passive"),
                    ("~SHDN1", 11, "in"),
                ], [
                    ("VIN2", 7, "pwrin"),
                    ("SW2", 5, "passive"),
                    ("~SHDN2", 8, "in"),
                ], [
                    ("GND", 6, "pwrin"),
                    ("GND", 3, "pwrin"),
                    ("GND", "EP", "pwrin"),
                ]
            ], [
                [
                    ("VOUT1", 1, "pwrout"),
                    ("FB1", 12, "in"),
                ], [
                    ("VOUT2", 4, "pwrout"),
                    ("FB2", 9, "in"),
                ],
            ]
        ],
    },

    # MCP2562 CAN Transceiver
    "MCP2562": {
        "path": "ic/interface",
        "footprint": "agg:DFN-8-EP-MICROCHIP",
        "datasheet": "http://ww1.microchip.com/downloads/en"
                     "/DeviceDoc/20005167C.pdf",
        "ordercodes": [("Farnell", ""), ("RS", "824-3135")],
        "description": "High Speed CAN Transceiver",
        "pins": [
            [
                [
                    ("VIO", 5, "pwrin"),
                    ("VDD", 3, "pwrin"),
                    ("VSS", 2, "pwrin"),
                    ("VSS", "EP", "pwrin"),
                    ("STBY", 8, "in"),
                ]
            ], [
                [
                    ("CANH", 7, "tri"),
                    ("CANL", 6, "tri"),
                    ("TXD", 1, "in"),
                    ("RXD", 4, "out"),
                ]
            ]
        ]
    },

    # ADL5324 RF Driver Amplifier
    "ADL5324": {
        "path": "ic/radio",
        "footprint": "agg:SOT-89-3",
        "datasheet": "http://www.analog.com/media/en"
                     "/technical-documentation/data-sheets/ADL5324.pdf",
        "ordercodes": [("Farnell", "2099794")],
        "description": "0.5W 400MHz-4GHz RF Driver Amplifier",
        "pins": [
            [
                [
                    ("RF_IN", 1, "in"),
                    ("GND", 2, "pwrin"),
                ],
            ], [
                [
                    ("RF_OUT", 3, "out"),
                ],
            ],
        ]
    },

    # ADL5320 RF Driver Amplifier
    "ADL5320": {
        "path": "ic/radio",
        "footprint": "agg:SOT-89-3",
        "datasheet": "http://www.analog.com/media/en"
                     "/technical-documentation/data-sheets/ADL5320.pdf",
        "ordercodes": [("Farnell", "2377141")],
        "description": "0.5W 400MHz-2.7GHz RF Driver Amplifier",
        "pins": [
            [
                [
                    ("RF_IN", 1, "in"),
                    ("GND", 2, "pwrin"),
                ],
            ], [
                [
                    ("RF_OUT", 3, "out"),
                ],
            ],
        ]
    },

    # SKYWORKS SKY65111-348LF RF Driver Amplifier
    "SKY65111-348LF": {
        "path": "ic/radio",
        "footprint": "agg:QFN-16-EP-SKYWORKS",
        "datasheet": "http://www.skyworksinc.com/uploads"
                     "/documents/200428E.pdf",
        "ordercodes": [("Farnell", "1753773")],
        "description": "2W 600-1100MHz RF Power Amplifier",
        "pins": [
            [
                [
                    ("VCC1", 4, "pwrin"),
                    ("VCC2", 15, "pwrin"),
                    ("VCC2", 16, "pwrin"),
                    ("VAPC1", 5, "pwrin"),
                    ("VAPC2", 6, "pwrin"),
                ], [
                    ("GND", 1, "pwrin"),
                    ("GND", 3, "pwrin"),
                    ("GND", 8, "pwrin"),
                    ("GND", 14, "pwrin"),
                    ("GND", "EP", "pwrin"),
                ], [
                    ("VREF", 7, "in"),
                ], [
                    ("RFIN", 2, "in"),
                ]
            ], [
                [
                    ("RFOUT/VCC3", 9, "out"),
                    ("RFOUT/VCC3", 10, "out"),
                    ("RFOUT/VCC3", 11, "out"),
                    ("RFOUT/VCC3", 12, "out"),
                ], [
                    ("OPEN", 13, "nc"),
                ],
            ],
        ]
    },

    # LTC3887 Dual Output DC/DC Controller
    "LTC3887": {
        "path": "ic/power",
        "footprint": "agg:QFN-40-EP-LTC-UJ",
        "datasheet": "http://cds.linear.com/docs/en/datasheet/3887fb.pdf",
        "ordercodes": [("Farnell", "2475658")],
        "description": "Dual Output PolyPhase Step-Down DC/DC Controller"
                       "with Digital Power System Management",
        "pins": [
            [
                [
                    ("V_IN", 35, "pwrin"),
                ], [
                    ("TG0", 38, "out"),
                    ("BOOST0", 37, "out"),
                    ("SW0", 39, "in"),
                    ("BG0", 36, "out"),
                ], [
                    ("I_SENSE_0+", 6, "in"),
                    ("I_SENSE_0-", 7, "in"),
                    ("V_SENSE_0+", 1, "in"),
                    ("V_SENSE_0-", 2, "in"),
                    ("TSNS0", 40, "in"),
                ], [
                    ("ITH_0", 5, "in"),
                ], [
                    ("SDA", 10, "tri"),
                    ("SCL", 9, "tri"),
                    ("~ALERT", 11, "out"),
                    ("RUN0", 14, "in"),
                    ("RUN1", 15, "in"),
                    ("SHARE_CLK", 24, "tri"),
                    ("SYNC", 8, "tri"),
                    ("WP", 23, "in"),
                ], [
                    ("V_OUT_0_CFG", 18, "in"),
                    ("V_OUT_1_CFG", 19, "in"),
                    ("FREQ_CFG", 20, "in"),
                    ("PHAS_CFG", 21, "in"),
                ]
            ], [
                [
                    ("INTVCC", 33, "pwrout"),
                ], [
                    ("TG1", 30, "out"),
                    ("BOOST1", 31, "out"),
                    ("SW1", 29, "in"),
                    ("BG1", 32, "out"),
                ], [
                    ("I_SENSE_1+", 3, "in"),
                    ("I_SENSE_1-", 4, "in"),
                    ("V_SENSE_1", 27, "in"),
                    ("TSNS1", 28, "in"),
                ], [
                    ("ITH_1", 26, "in"),
                ], [
                    ("~GPIO0", 12, "bidi"),
                    ("~GPIO1", 13, "bidi"),
                ], [
                    ("ASEL0", 16, "in"),
                    ("ASEL1", 17, "in"),
                ], [
                    ("VDD_33", 25, "pwrout"),
                    ("VDD_25", 22, "pwrout"),
                ], [
                    ("GND", 34, "pwrin"),
                    ("GND", "EP", "pwrin"),
                ]
            ]
        ]
    },
    
<<<<<<< HEAD
    # LTC4353 Dual Low Voltage Ideal Diode Controller
    "LTC4353": {
        "path": "ic/power",
        "footprint": "agg:DFN-16-EP-LTC-DE",
        "datasheet": "https://cds.linear.com/docs/en/datasheet/4353f.pdf",
        "ordercodes": [("Farnell", "2115909")],
        "description": "Dual Output Low Voltage Ideal Diode Controller",
        "pins": [
            [
                [
                    ("VCC", 14, "pwrin"),
                ], [
                    ("~EN1", 16, "in"),
                    ("~EN2", 1, "in"),
                ], [
                    ("NC", 2, "nc"),
                    ("NC", 3, "nc"),
                ], [
                    ("~ON_STAT1", 9, "out"),
                    ("~ON_STAT2", 8, "out"),
                ], [
                    ("GND", 15, "pwrin"),
                    ("GND", "EP", "pwrin"),
                ]
            ], [
                [
                    ("CPO1", 11, "passive"),
                    ("VIN1", 13, "pwrin"),
                    ("GATE1", 12, "out"),
                    ("OUT1", 10, "in"),
                ], [
                    ("CPO2", 6, "passive"),
                    ("VIN2", 4, "pwrin"),
                    ("GATE2", 5, "out"),
                    ("OUT2", 7, "in"),
=======
    # MAX17435 Multi-chemistry Battery Charger with SMBus Communication
    "MAX17435": {
        "path": "ic/power",
        "footprint": "agg:QFN-24-EP-MAX",
        "datasheet": "https://datasheets.maximintegrated.com/en/ds/MAX17435-MAX17535.pdf",
        "ordercodes": [("Farnell", "2516688")],
        "description": "Multi-chemistry battery charger with SMBus communication",
        "pins": [
            [
                [
                    ("~ACOK", 10, "out"),
                    ("LDO", 4, "pwrout"),
                    ("EN", 24, "in"),
                    ("ADAPTLIM", 6, "out"),
                    ("ITHR", 20, "in"),
                    ("VCC", 22, "pwrin")
                ], [
                    ("SCL", 1, "oc"),
                    ("SDA", 2, "oc")
                ], [
                    ("CC", 17, "passive"),
                    ("IINP", 18, "out"),
                    ("VAA", 21, "passive"),
                    ("GND", 23, "pwrin"),
                    ("GND", "EP", "pwrin")
                ]
            ], [
                [
                    ("ACIN", 19, "in"),
                    ("DCIN", 3, "pwrin"),
                    ("PDSL", 14, "out"),
                    ("CSSP", 16, "in"),
                    ("CSSN", 15, "in")
                ], [
                    ("DHI", 9, "out"),
                    ("BST", 7, "passive"),
                    ("LX", 8, "passive"),
                    ("DLO", 5, "out")
                ], [
                    ("CSIP", 12, "in"),
                    ("CSIN", 11, "in"),
                    ("BATT", 13, "in")
>>>>>>> 6b067e13
                ]
            ]
        ]
    },
}

# Other Constants =============================================================

# None yet.

# End Constants ===============================================================

import os
import sys


pin_types = {
    "in": "I",
    "out": "O",
    "bidi": "B",
    "tri": "T",
    "passive": "P",
    "unspec": "U",
    "pwrin": "W",
    "pwrout": "w",
    "oc": "C",
    "oe": "E",
    "nc": "N",
}


def geometry(conf):
    # width is twice the width required to accommodate the longest name
    longest_name = max(max(max(len(pin[0]) for pin in grp) for grp in side)
                       for side in conf['pins'])
    width = 2 * (longest_name + 1) * 50
    width += width % 200

    # height is the maximum required on either side
    left_pins = sum(len(x) for x in conf['pins'][0])
    right_pins = sum(len(x) for x in conf['pins'][1])
    left_groups = len(conf['pins'][0])
    right_groups = len(conf['pins'][1])

    height = 100 * max(
        left_pins + left_groups - 1, right_pins + right_groups - 1)

    # height must be an odd multiple of 0.1" or the grid breaks
    if (height // 100) % 2 == 0:
        height += 100

    # Pin length based on maximum pin number length
    longest_num = max(max(max(len(str(pin[1])) for pin in grp) for grp in side)
                      for side in conf['pins'])
    length = max(100, longest_num*50)
    # Ensure pins will align to a 100mil grid by making the part wider
    if length % 100 != 0:
        width += 100

    return width, height, length, left_groups


def fields(conf):
    width, height, _, lgroups = geometry(conf)
    field_x = -width//2
    field_y = height//2 + 50
    out = []

    # Designator at top
    out.append("F0 \"{}\" {} {} 50 H V L CNN".format(
        conf.get('designator', 'IC'), field_x, field_y))

    # Value/name at bottom
    out.append("F1 \"{}\" {} {} 50 H V L CNN".format(
        conf['name'], field_x, -field_y))

    # Either specify a footprint or just set its size, position, invisibility
    if "footprint" in conf:
        out.append("F2 \"{}\" {} {} 50 H I L CNN".format(
            conf['footprint'], field_x, -field_y-100))
    else:
        out.append("F2 \"\" {} {} 50 H I L CNN".format(field_x, -field_y-100))

    # Specify a datasheet if given
    if "datasheet" in conf:
        out.append("F3 \"{}\" {} {} 50 H I L CNN".format(
            conf['datasheet'], field_x, -field_y-200))
    else:
        out.append("F3 \"\" {} {} 50 H I L CNN".format(field_x, -field_y-200))

    # Order codes
    for idx, (supplier, code) in enumerate(conf.get("ordercodes", [])):
        out.append("F{} \"{}\" {} {} 50 H I L CNN \"{}\"".format(
            idx+4, code, field_x, -field_y-(300+idx*100), supplier))

    return out


def draw_pins(groups, x0, y0, direction, length):
    out = []
    pin_x = x0
    pin_y = y0
    for group in groups:
        for (name, num, t) in group:
            out.append("X {} {} {} {} {} {} 50 50 0 0 {}".format(
                name, num, pin_x, pin_y, length, direction, pin_types[t]))
            pin_y -= 100
        pin_y -= 100
    return out


def draw(conf):
    width, height, length, lgroups = geometry(conf)
    out = []
    out.append("DRAW")

    # Containing box
    out.append("S {} {} {} {} 0 1 0 f".format(
        -width//2, height//2, width//2, -height//2))

    # Pins
    x0 = -width//2 - length
    y0 = height//2 - 50
    out += draw_pins(conf['pins'][0], x0, y0, "R", length)
    out += draw_pins(conf['pins'][1], -x0, y0, "L", length)

    out.append("ENDDRAW")
    return out


def library(conf):
    out = []

    out.append("EESchema-LIBRARY Version 2.3")
    out.append("#encoding utf-8")
    out.append("#\n# {}\n#".format(conf['name']))
    out.append("DEF {} {} 0 40 Y Y 1 F N".format(
        conf['name'], conf.get('designator', 'IC')))

    out += fields(conf)
    out += draw(conf)

    out.append("ENDDEF\n#\n#End Library\n")
    return "\n".join(out)


def documentation(conf):
    out = []
    out.append("EESchema-DOCLIB\tVersion 2.0")
    out.append("$CMP {}".format(conf['name']))
    out.append("D {}".format(conf['description']))
    out.append("$ENDCMP\n")
    return "\n".join(out)


def main(libpath, verify=False):
    for name, conf in config.items():
        conf['name'] = name
        path = os.path.join(libpath, conf.get("path", ""), name.lower()+".lib")
        dcmpath = os.path.splitext(path)[0] + ".dcm"

        lib = library(conf)
        dcm = documentation(conf)

        if verify:
            print("Verifying", path)

        # Check if anything has changed
        if os.path.isfile(path):
            with open(path) as f:
                oldlib = f.read()
            if os.path.isfile(dcmpath):
                with open(dcmpath) as f:
                    olddcm = f.read()
                if lib == oldlib and dcm == olddcm:
                    continue

        # If so, either verification failed or write the new files
        if verify:
            return False
        else:
            with open(path, "w") as f:
                f.write(lib)
            with open(dcmpath, "w") as f:
                f.write(dcm)

    # If we finished and didn't return yet, verification has succeeded
    if verify:
        return True


if __name__ == "__main__":
    if len(sys.argv) == 2:
        libpath = sys.argv[1]
        main(libpath)
    elif len(sys.argv) == 3 and sys.argv[2] == "--verify":
        libpath = sys.argv[1]
        if main(libpath, verify=True):
            print("OK: all libs up-to-date.")
            sys.exit(0)
        else:
            print("Error: libs not up-to-date.", file=sys.stderr)
            sys.exit(1)
    else:
        print("Usage: {} <lib path>".format(sys.argv[0]))
        sys.exit(1)<|MERGE_RESOLUTION|>--- conflicted
+++ resolved
@@ -1186,8 +1186,7 @@
             ]
         ]
     },
-    
-<<<<<<< HEAD
+
     # LTC4353 Dual Low Voltage Ideal Diode Controller
     "LTC4353": {
         "path": "ic/power",
@@ -1223,14 +1222,20 @@
                     ("VIN2", 4, "pwrin"),
                     ("GATE2", 5, "out"),
                     ("OUT2", 7, "in"),
-=======
+                ]
+            ]
+        ]
+    },
+
     # MAX17435 Multi-chemistry Battery Charger with SMBus Communication
     "MAX17435": {
         "path": "ic/power",
         "footprint": "agg:QFN-24-EP-MAX",
-        "datasheet": "https://datasheets.maximintegrated.com/en/ds/MAX17435-MAX17535.pdf",
+        "datasheet": "https://datasheets.maximintegrated.com/en"
+                     "/ds/MAX17435-MAX17535.pdf",
         "ordercodes": [("Farnell", "2516688")],
-        "description": "Multi-chemistry battery charger with SMBus communication",
+        "description": "Multi-chemistry battery charger with"
+                       " SMBus communication",
         "pins": [
             [
                 [
@@ -1266,7 +1271,6 @@
                     ("CSIP", 12, "in"),
                     ("CSIN", 11, "in"),
                     ("BATT", 13, "in")
->>>>>>> 6b067e13
                 ]
             ]
         ]
